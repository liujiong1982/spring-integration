/*
 * Copyright 2002-2014 the original author or authors.
 *
 * Licensed under the Apache License, Version 2.0 (the "License");
 * you may not use this file except in compliance with the License.
 * You may obtain a copy of the License at
 *
 *      http://www.apache.org/licenses/LICENSE-2.0
 *
 * Unless required by applicable law or agreed to in writing, software
 * distributed under the License is distributed on an "AS IS" BASIS,
 * WITHOUT WARRANTIES OR CONDITIONS OF ANY KIND, either express or implied.
 * See the License for the specific language governing permissions and
 * limitations under the License.
 */

package org.springframework.integration.handler;

import java.util.List;

import org.aopalliance.aop.Advice;

import org.springframework.aop.framework.ProxyFactory;
import org.springframework.beans.BeansException;
import org.springframework.beans.factory.BeanClassLoaderAware;
import org.springframework.integration.support.AbstractIntegrationMessageBuilder;
import org.springframework.messaging.Message;
import org.springframework.messaging.MessageChannel;
import org.springframework.messaging.MessageDeliveryException;
import org.springframework.messaging.MessageHeaders;
import org.springframework.messaging.core.DestinationResolutionException;
import org.springframework.messaging.core.DestinationResolver;
import org.springframework.util.Assert;
import org.springframework.util.ClassUtils;
import org.springframework.util.CollectionUtils;

/**
 * Base class for MessageHandlers that are capable of producing replies.
 *
 * @author Mark Fisher
 * @author Iwein Fuld
 * @author Oleg Zhurakousky
 * @author Gary Russell
 * @author Artem Bilan
 */
public abstract class AbstractReplyProducingMessageHandler extends AbstractMessageProducingMessageHandler
		implements BeanClassLoaderAware {

	private volatile RequestHandler advisedRequestHandler;

	private volatile List<Advice> adviceChain;

	private volatile ClassLoader beanClassLoader = ClassUtils.getDefaultClassLoader();


<<<<<<< HEAD
=======

	public AbstractReplyProducingMessageHandler() {
		this.messagingTemplate = new MessagingTemplate();
	}


	@Override
	public void setOutputChannel(MessageChannel outputChannel) {
		this.outputChannel = outputChannel;
	}

	public void setOutputChannelName(String outputChannelName) {
		Assert.hasText(outputChannelName, "'outputChannelName' must not be empty");
		this.outputChannelName = outputChannelName;
	}

	/**
	 * Set the timeout for sending reply Messages.
	 * @param sendTimeout The send timeout.
	 */
	public void setSendTimeout(long sendTimeout) {
		this.messagingTemplate.setSendTimeout(sendTimeout);
	}

>>>>>>> 5f214ea5
	/**
	 * Set the DestinationResolver&lt;MessageChannel&gt; to be used when there is no default output channel.
	 * @param channelResolver The channel resolver.
	 */
	public void setChannelResolver(DestinationResolver<MessageChannel> channelResolver) {
		Assert.notNull(channelResolver, "'channelResolver' must not be null");
<<<<<<< HEAD
		getMessagingTemplate().setDestinationResolver(channelResolver);
	}

=======
		this.messagingTemplate.setDestinationResolver(channelResolver);
	}

	/**
	 * Flag whether a reply is required. If true an incoming message MUST result in a reply message being sent.
	 * If false an incoming message MAY result in a reply message being sent. Default is false.
	 * @param requiresReply true if a reply is required.
	 */
	public void setRequiresReply(boolean requiresReply) {
		this.requiresReply = requiresReply;
	}

	/**
	 * Provides access to the {@link MessagingTemplate} for subclasses.
	 * @return The messaging template.
	 */
	protected MessagingTemplate getMessagingTemplate() {
		return this.messagingTemplate;
	}


>>>>>>> 5f214ea5
	public void setAdviceChain(List<Advice> adviceChain) {
		Assert.notNull(adviceChain, "adviceChain cannot be null");
		this.adviceChain = adviceChain;
	}

	protected boolean hasAdviceChain() {
		return this.adviceChain != null && this.adviceChain.size() > 0;
	}

	@Override
	public void setBeanClassLoader(ClassLoader beanClassLoader) {
		this.beanClassLoader = beanClassLoader;
	}


	@Override
	protected final void onInit() {
		Assert.state(!(this.outputChannelName != null && this.outputChannel != null),
				"'outputChannelName' and 'outputChannel' are mutually exclusive.");
		if (this.getBeanFactory() != null) {
<<<<<<< HEAD
			getMessagingTemplate().setBeanFactory(getBeanFactory());
			if (StringUtils.hasText(getOutputChannelName())) {
				Assert.isNull(getOutputChannel(), "'outputChannelName' and 'outputChannel' are mutually exclusive.");
				try {
					setOutputChannel(this.getBeanFactory().getBean(getOutputChannelName(), MessageChannel.class));
				}
				catch (BeansException e) {
					throw new DestinationResolutionException("Failed to look up MessageChannel with name '"
							+ getOutputChannelName() + "' in the BeanFactory.");
				}
			}
=======
			this.messagingTemplate.setBeanFactory(getBeanFactory());
>>>>>>> 5f214ea5
		}
		if (!CollectionUtils.isEmpty(this.adviceChain)) {
			ProxyFactory proxyFactory = new ProxyFactory(new AdvisedRequestHandler());
			for (Advice advice : this.adviceChain) {
				proxyFactory.addAdvice(advice);
			}
			this.advisedRequestHandler = (RequestHandler) proxyFactory.getProxy(this.beanClassLoader);
		}
		this.doInit();
	}

	protected void doInit() {
	}

	/**
	 * {@inheritDoc}
	 */
	@Override
	protected final void handleMessageInternal(Message<?> message) {
		Object result;
		if (this.advisedRequestHandler == null) {
			result = this.handleRequestMessage(message);
		}
		else {
			result = doInvokeAdvisedRequestHandler(message);
		}
		if (result != null) {
			MessageHeaders requestHeaders = message.getHeaders();
			this.handleResult(result, requestHeaders);
		}
		else if (isRequiresReply()) {
			throw new ReplyRequiredException(message, "No reply produced by handler '" +
					this.getComponentName() + "', and its 'requiresReply' property is set to true.");
		}
		else if (logger.isDebugEnabled()) {
			logger.debug("handler '" + this + "' produced no reply for request Message: " + message);
		}
	}

	protected Object doInvokeAdvisedRequestHandler(Message<?> message) {
		return this.advisedRequestHandler.handleRequestMessage(message);
	}

	private void handleResult(Object result, MessageHeaders requestHeaders) {
		if (result instanceof Iterable<?> && this.shouldSplitReply((Iterable<?>) result)) {
			for (Object o : (Iterable<?>) result) {
				this.produceReply(o, requestHeaders);
			}
		}
		else if (result != null) {
			this.produceReply(result, requestHeaders);
		}
	}

	protected void produceReply(Object reply, MessageHeaders requestHeaders) {
		Message<?> replyMessage = this.createReplyMessage(reply, requestHeaders);
		this.sendReplyMessage(replyMessage, requestHeaders.getReplyChannel());
	}

	private Message<?> createReplyMessage(Object reply, MessageHeaders requestHeaders) {
		AbstractIntegrationMessageBuilder<?> builder = null;
		if (reply instanceof Message<?>) {
			if (!this.shouldCopyRequestHeaders()) {
				return (Message<?>) reply;
			}
			builder = this.getMessageBuilderFactory().fromMessage((Message<?>) reply);
		}
		else if (reply instanceof AbstractIntegrationMessageBuilder) {
			builder = (AbstractIntegrationMessageBuilder<?>) reply;
		}
		else {
			builder = this.getMessageBuilderFactory().withPayload(reply);
		}
		if (this.shouldCopyRequestHeaders()) {
			builder.copyHeadersIfAbsent(requestHeaders);
		}
		return builder.build();
	}

	/**
	 * Send a reply Message. The 'replyChannelHeaderValue' will be considered only if this handler's
	 * 'outputChannel' is <code>null</code>. In that case, the header value must not also be
	 * <code>null</code>, and it must be an instance of either String or {@link MessageChannel}.
	 * @param replyMessage the reply Message to send
	 * @param replyChannelHeaderValue the 'replyChannel' header value from the original request
	 */
	private void sendReplyMessage(Message<?> replyMessage, final Object replyChannelHeaderValue) {
		if (logger.isDebugEnabled()) {
			logger.debug("handler '" + this + "' sending reply Message: " + replyMessage);
		}
<<<<<<< HEAD
		if (getOutputChannel() != null) {
			this.sendMessage(replyMessage, getOutputChannel());
=======

		if (this.outputChannelName != null) {
			synchronized (this) {
				if (this.outputChannelName != null) {
					try {
						this.outputChannel = this.getBeanFactory().getBean(this.outputChannelName, MessageChannel.class);
						this.outputChannelName = null;
					}
					catch (BeansException e) {
						throw new DestinationResolutionException("Failed to look up MessageChannel with name '"
								+ this.outputChannelName + "' in the BeanFactory.");
					}
				}
			}
		}

		if (this.outputChannel != null) {
			this.sendMessage(replyMessage, this.outputChannel);
>>>>>>> 5f214ea5
		}
		else if (replyChannelHeaderValue != null) {
			this.sendMessage(replyMessage, replyChannelHeaderValue);
		}
		else {
			throw new DestinationResolutionException("no output-channel or replyChannel header available");
		}
	}

	/**
	 * Send the message to the given channel. The channel must be a String or
	 * {@link MessageChannel} instance, never <code>null</code>.
	 * @param message The message.
	 * @param channel The channel to which to send the message.
	 */
	private void sendMessage(final Message<?> message, final Object channel) {
		if (channel instanceof MessageChannel) {
			getMessagingTemplate().send((MessageChannel) channel, message);
		}
		else if (channel instanceof String) {
			getMessagingTemplate().send((String) channel, message);
		}
		else {
			throw new MessageDeliveryException(message,
					"a non-null reply channel value of type MessageChannel or String is required");
		}
	}

	private boolean shouldSplitReply(Iterable<?> reply) {
		for (Object next : reply) {
			if (next instanceof Message<?> || next instanceof AbstractIntegrationMessageBuilder<?>) {
				return true;
			}
		}
		return false;
	}

	/**
	 * Subclasses may override this. True by default.
	 * @return true if the request headers should be copied.
	 */
	protected boolean shouldCopyRequestHeaders() {
		return true;
	}

	/**
	 * Subclasses must implement this method to handle the request Message. The return
	 * value may be a Message, a MessageBuilder, or any plain Object. The base class
	 * will handle the final creation of a reply Message from any of those starting
	 * points. If the return value is null, the Message flow will end here.
	 * @param requestMessage The request message.
	 * @return The result of handling the message, or {@code null}.
	 */
	protected abstract Object handleRequestMessage(Message<?> requestMessage);


	public interface RequestHandler {

		Object handleRequestMessage(Message<?> requestMessage);

		@Override
		String toString();
	}

	private class AdvisedRequestHandler implements RequestHandler {

		@Override
		public Object handleRequestMessage(Message<?> requestMessage) {
			return AbstractReplyProducingMessageHandler.this.handleRequestMessage(requestMessage);
		}

		@Override
		public String toString() {
			return AbstractReplyProducingMessageHandler.this.toString();
		}

	}

}<|MERGE_RESOLUTION|>--- conflicted
+++ resolved
@@ -52,67 +52,16 @@
 
 	private volatile ClassLoader beanClassLoader = ClassUtils.getDefaultClassLoader();
 
-
-<<<<<<< HEAD
-=======
-
-	public AbstractReplyProducingMessageHandler() {
-		this.messagingTemplate = new MessagingTemplate();
-	}
-
-
-	@Override
-	public void setOutputChannel(MessageChannel outputChannel) {
-		this.outputChannel = outputChannel;
-	}
-
-	public void setOutputChannelName(String outputChannelName) {
-		Assert.hasText(outputChannelName, "'outputChannelName' must not be empty");
-		this.outputChannelName = outputChannelName;
-	}
-
-	/**
-	 * Set the timeout for sending reply Messages.
-	 * @param sendTimeout The send timeout.
-	 */
-	public void setSendTimeout(long sendTimeout) {
-		this.messagingTemplate.setSendTimeout(sendTimeout);
-	}
-
->>>>>>> 5f214ea5
 	/**
 	 * Set the DestinationResolver&lt;MessageChannel&gt; to be used when there is no default output channel.
 	 * @param channelResolver The channel resolver.
 	 */
 	public void setChannelResolver(DestinationResolver<MessageChannel> channelResolver) {
 		Assert.notNull(channelResolver, "'channelResolver' must not be null");
-<<<<<<< HEAD
 		getMessagingTemplate().setDestinationResolver(channelResolver);
 	}
 
-=======
-		this.messagingTemplate.setDestinationResolver(channelResolver);
-	}
-
-	/**
-	 * Flag whether a reply is required. If true an incoming message MUST result in a reply message being sent.
-	 * If false an incoming message MAY result in a reply message being sent. Default is false.
-	 * @param requiresReply true if a reply is required.
-	 */
-	public void setRequiresReply(boolean requiresReply) {
-		this.requiresReply = requiresReply;
-	}
-
-	/**
-	 * Provides access to the {@link MessagingTemplate} for subclasses.
-	 * @return The messaging template.
-	 */
-	protected MessagingTemplate getMessagingTemplate() {
-		return this.messagingTemplate;
-	}
-
-
->>>>>>> 5f214ea5
+
 	public void setAdviceChain(List<Advice> adviceChain) {
 		Assert.notNull(adviceChain, "adviceChain cannot be null");
 		this.adviceChain = adviceChain;
@@ -130,24 +79,10 @@
 
 	@Override
 	protected final void onInit() {
-		Assert.state(!(this.outputChannelName != null && this.outputChannel != null),
+		Assert.state(!(getOutputChannelName() != null && getOutputChannel() != null),
 				"'outputChannelName' and 'outputChannel' are mutually exclusive.");
 		if (this.getBeanFactory() != null) {
-<<<<<<< HEAD
 			getMessagingTemplate().setBeanFactory(getBeanFactory());
-			if (StringUtils.hasText(getOutputChannelName())) {
-				Assert.isNull(getOutputChannel(), "'outputChannelName' and 'outputChannel' are mutually exclusive.");
-				try {
-					setOutputChannel(this.getBeanFactory().getBean(getOutputChannelName(), MessageChannel.class));
-				}
-				catch (BeansException e) {
-					throw new DestinationResolutionException("Failed to look up MessageChannel with name '"
-							+ getOutputChannelName() + "' in the BeanFactory.");
-				}
-			}
-=======
-			this.messagingTemplate.setBeanFactory(getBeanFactory());
->>>>>>> 5f214ea5
 		}
 		if (!CollectionUtils.isEmpty(this.adviceChain)) {
 			ProxyFactory proxyFactory = new ProxyFactory(new AdvisedRequestHandler());
@@ -238,29 +173,23 @@
 		if (logger.isDebugEnabled()) {
 			logger.debug("handler '" + this + "' sending reply Message: " + replyMessage);
 		}
-<<<<<<< HEAD
-		if (getOutputChannel() != null) {
-			this.sendMessage(replyMessage, getOutputChannel());
-=======
-
-		if (this.outputChannelName != null) {
+		if (getOutputChannelName() != null) {
 			synchronized (this) {
-				if (this.outputChannelName != null) {
+				if (getOutputChannelName() != null) {
 					try {
-						this.outputChannel = this.getBeanFactory().getBean(this.outputChannelName, MessageChannel.class);
-						this.outputChannelName = null;
+						setOutputChannel(this.getBeanFactory().getBean(getOutputChannelName(), MessageChannel.class));
+						setOutputChannelName(null);
 					}
 					catch (BeansException e) {
 						throw new DestinationResolutionException("Failed to look up MessageChannel with name '"
-								+ this.outputChannelName + "' in the BeanFactory.");
+								+ getOutputChannelName() + "' in the BeanFactory.");
 					}
 				}
 			}
 		}
 
-		if (this.outputChannel != null) {
-			this.sendMessage(replyMessage, this.outputChannel);
->>>>>>> 5f214ea5
+		if (getOutputChannel() != null) {
+			this.sendMessage(replyMessage, getOutputChannel());
 		}
 		else if (replyChannelHeaderValue != null) {
 			this.sendMessage(replyMessage, replyChannelHeaderValue);
