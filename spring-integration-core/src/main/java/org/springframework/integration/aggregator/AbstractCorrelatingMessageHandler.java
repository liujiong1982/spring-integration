--- conflicted
+++ resolved
@@ -172,20 +172,6 @@
 		sequenceAware = this.releaseStrategy instanceof SequenceSizeReleaseStrategy;
 	}
 
-<<<<<<< HEAD
-=======
-	@Override
-	public void setOutputChannel(MessageChannel outputChannel) {
-		Assert.notNull(outputChannel, "'outputChannel' must not be null");
-		this.outputChannel = outputChannel;
-	}
-
-	public void setOutputChannelName(String outputChannelName) {
-		Assert.hasText(outputChannelName, "'outputChannelName' must not be empty");
-		this.outputChannelName = outputChannelName;
-	}
-
->>>>>>> 5f214ea5
 	public void setGroupTimeoutExpression(Expression groupTimeoutExpression) {
 		this.groupTimeoutExpression = groupTimeoutExpression;
 	}
@@ -210,37 +196,12 @@
 		super.onInit();
 		BeanFactory beanFactory = this.getBeanFactory();
 		if (beanFactory != null) {
-<<<<<<< HEAD
 			getMessagingTemplate().setBeanFactory(beanFactory);
-			if (StringUtils.hasText(this.discardChannelName)) {
-				Assert.isNull(this.discardChannel, "'outputChannelName' and 'discardChannel' are mutually exclusive.");
-				try {
-					this.discardChannel = beanFactory.getBean(this.discardChannelName, MessageChannel.class);
-				}
-				catch (BeansException e) {
-					throw new DestinationResolutionException("Failed to look up MessageChannel with name '"
-							+ this.discardChannelName + "' in the BeanFactory.");
-				}
-			}
-
-			if (StringUtils.hasText(getOutputChannelName())) {
-				Assert.isNull(getOutputChannel(), "'outputChannelName' and 'outputChannel' are mutually exclusive.");
-				try {
-					setOutputChannel(this.getBeanFactory().getBean(getOutputChannelName(), MessageChannel.class));
-				}
-				catch (BeansException e) {
-					throw new DestinationResolutionException("Failed to look up MessageChannel with name '"
-							+ getOutputChannelName() + "' in the BeanFactory.");
-				}
-			}
-=======
-			this.messagingTemplate.setBeanFactory(beanFactory);
 			Assert.state(!(this.discardChannelName != null && this.discardChannel != null),
 					"'discardChannelName' and 'discardChannel' are mutually exclusive.");
 
-			Assert.state(!(this.outputChannelName != null && this.outputChannel != null),
+			Assert.state(!(getOutputChannelName() != null && getOutputChannel() != null),
 					"'outputChannelName' and 'outputChannel' are mutually exclusive.");
->>>>>>> 5f214ea5
 
 			if (this.outputProcessor instanceof BeanFactoryAware) {
 				((BeanFactoryAware) this.outputProcessor).setBeanFactory(beanFactory);
@@ -603,12 +564,8 @@
 		if (sendPartialResultOnExpiry) {
 			if (logger.isDebugEnabled()) {
 				logger.debug("Prematurely releasing partially complete group with key ["
-<<<<<<< HEAD
-						+ correlationKey + "] to: " + getOutputChannel());
-=======
 						+ correlationKey + "] to: "
-						+ (this.outputChannelName != null ? this.outputChannelName : this.outputChannel));
->>>>>>> 5f214ea5
+						+ (getOutputChannelName() != null ? getOutputChannelName() : getOutputChannel()));
 			}
 			completeGroup(correlationKey, group);
 		}
@@ -663,29 +620,23 @@
 		if (message != null) {
 			replyChannelHeader = message.getHeaders().getReplyChannel();
 		}
-<<<<<<< HEAD
+		if (getOutputChannelName() != null) {
+			synchronized (this) {
+				if (getOutputChannelName() != null) {
+					try {
+						setOutputChannel(getBeanFactory().getBean(getOutputChannelName(), MessageChannel.class));
+						setOutputChannelName(null);
+					}
+					catch (BeansException e) {
+						throw new DestinationResolutionException("Failed to look up MessageChannel with name '"
+								+ getOutputChannelName() + "' in the BeanFactory.");
+					}
+				}
+			}
+		}
+
 		Object replyChannel = getOutputChannel();
 		if (getOutputChannel() == null) {
-=======
-
-		if (this.outputChannelName != null) {
-			synchronized (this) {
-				if (this.outputChannelName != null) {
-					try {
-						this.outputChannel = getBeanFactory().getBean(this.outputChannelName, MessageChannel.class);
-						this.outputChannelName = null;
-					}
-					catch (BeansException e) {
-						throw new DestinationResolutionException("Failed to look up MessageChannel with name '"
-								+ this.outputChannelName + "' in the BeanFactory.");
-					}
-				}
-			}
-		}
-
-		Object replyChannel = this.outputChannel;
-		if (this.outputChannel == null) {
->>>>>>> 5f214ea5
 			replyChannel = replyChannelHeader;
 		}
 		Assert.notNull(replyChannel, "no outputChannel or replyChannel header available");
