description = 'Spring Integration'

apply plugin: 'base'
apply plugin: 'idea'

buildscript {
	repositories {
		maven { url 'http://repo.springsource.org/plugins-release' }
	}
	dependencies {
		classpath 'org.springframework.build.gradle:docbook-reference-plugin:0.2.7'
	}
}

ext {
	linkHomepage = 'http://www.springintegration.org/'
	linkCi       = 'https://build.springsource.org/browse/INT'
	linkIssue    = 'https://jira.springsource.org/browse/INT'
	linkScmUrl           = 'https://github.com/spring-projects/spring-integration'
	linkScmConnection    = 'git://github.com/spring-projects/spring-integration.git'
	linkScmDevConnection = 'git@github.com:spring-projects/spring-integration.git'
}

allprojects {
	group = 'org.springframework.integration'

	repositories {
		maven { url 'http://repo.springsource.org/libs-snapshot' }
		maven { url 'http://repo.springsource.org/plugins-release' }
		mavenCentral()
	}
}

subprojects { subproject ->

	apply plugin: 'java'
	apply from:   "${rootProject.projectDir}/publish-maven.gradle"
	apply plugin: 'eclipse'
	apply plugin: 'idea'

	sourceCompatibility=1.6
	targetCompatibility=1.6

	ext {
		aspectjVersion = '1.6.8'
		cglibVersion = '2.2'
		commonsNetVersion = '3.0.1'
		commonsIoVersion = '2.4'
		derbyVersion = '10.9.1.0'
		easymockVersion = '2.3'
		groovyVersion = '2.1.0'
		hamcrestVersion = '1.3'
		jacksonVersion = '1.9.2'
		jackson2Version = '2.2.3'
		javaxActivationVersion = '1.1.1'
		junitVersion = '4.11'
		log4jVersion = '1.2.12'
		mockitoVersion = '1.9.5'
		ftpServerVersion = '1.0.6'


<<<<<<< HEAD
		springVersionDefault = '4.0.0.BUILD-SNAPSHOT'
=======
		springVersionDefault = '3.2.6.RELEASE'
>>>>>>> 5ed110c2
		springVersion = project.hasProperty('springVersion') ? getProperty('springVersion') : springVersionDefault

		springAmqpVersion = '1.2.0.RELEASE'
		springDataMongoVersion = '1.1.1.RELEASE'
		springDataRedisVersion = '1.1.0.RELEASE'
		lettuceVersion = '2.3.3'
		springGemfireVersion = '1.3.1.RELEASE'
		springSecurityVersion = '3.1.3.RELEASE'
		springSocialTwitterVersion = '1.0.5.RELEASE'
		springWsVersion = '2.1.1.RELEASE'
		springRetryVersion = '1.0.3.RELEASE'
	}

	eclipse {
		project {
			natures += 'org.springframework.ide.eclipse.core.springnature'
		}
	}

	sourceSets {
		test {
			resources {
				srcDirs = ['src/test/resources', 'src/test/java']
			}
		}
	}

	// See http://www.gradle.org/docs/current/userguide/dependency_management.html#sub:configurations
	// and http://www.gradle.org/docs/current/dsl/org.gradle.api.artifacts.ConfigurationContainer.html
	configurations {
		jacoco //Configuration Group used by Sonar to provide Code Coverage using JaCoCo
		javaAgentSpringInstrument //Configuration Group used by the JPA Adapter during test execution
		javaAgentOpenJpa //Configuration Group used by the JPA Adapter during test execution
	}

	// dependencies that are common across all java projects
	dependencies {
		testCompile "cglib:cglib-nodep:$cglibVersion"
		testCompile "junit:junit:$junitVersion"
		testCompile "log4j:log4j:$log4jVersion"
		testCompile "org.easymock:easymock:$easymockVersion"
		testCompile "org.easymock:easymockclassextension:$easymockVersion"
		testCompile "org.hamcrest:hamcrest-all:$hamcrestVersion"
		testCompile "org.mockito:mockito-all:$mockitoVersion"
		testCompile "org.springframework:spring-test:$springVersion"
		jacoco group: "org.jacoco", name: "org.jacoco.agent", version: "0.5.6.201201232323", classifier: "runtime"
	}

	// enable all compiler warnings; individual projects may customize further
	ext.xLintArg = '-Xlint:all'
	[compileJava, compileTestJava]*.options*.compilerArgs = [xLintArg]

	test {
		// suppress all console output during testing unless running `gradle -i`
		logging.captureStandardOutput(LogLevel.INFO)
		jvmArgs "-javaagent:${configurations.jacoco.asPath}=destfile=${buildDir}/jacoco.exec,includes=org.springframework.integration.*"
	}

	task testAll() {
		doFirst {
			tasks.test.systemProperty 'RUN_LONG_INTEGRATION_TESTS', 'true'
		}
		finalizedBy test
	}

	task sourcesJar(type: Jar) {
		classifier = 'sources'
		from sourceSets.main.allJava
	}

	task javadocJar(type: Jar) {
		classifier = 'javadoc'
		from javadoc
	}

	task checkTestConfigs {
		doLast {
			def configFiles = []
			sourceSets.test.java.srcDirs.each {
				fileTree(it).include('**/*.xml').exclude('**/log4j.xml').each { configFile ->
					def configXml = new XmlParser(false, false).parse(configFile)

					if (configXml.@'xsi:schemaLocation' ==~ /.*spring-[a-z-]*\d\.\d\.xsd.*/) {
						configFiles << configFile
					}
				}
			}
			if (configFiles) {
				throw new InvalidUserDataException('Hardcoded XSD version in the config files:\n' +
						configFiles.collect {relativePath(it)}.join('\n') +
						'\nPlease, use versionless schemaLocations for Spring XSDs to avoid issues with builds on different versions of dependencies.')
			}
		}
	}

	test.dependsOn checkTestConfigs

	artifacts {
		archives sourcesJar
		archives javadocJar
	}

}

project('spring-integration-amqp') {
	description = 'Spring Integration AMQP Support'
	dependencies {
		compile project(":spring-integration-core")
		compile "org.springframework:spring-tx:$springVersion"
		compile("org.springframework.amqp:spring-rabbit:$springAmqpVersion") {
			exclude group: 'org.springframework', module: 'spring-aop'
			exclude group: 'org.springframework', module: 'spring-beans'
			exclude group: 'org.springframework', module: 'spring-context'
			exclude group: 'org.springframework', module: 'spring-core'
			exclude group: 'org.springframework', module: 'spring-oxm'
			exclude group: 'org.springframework', module: 'spring-tx'
		}
		testCompile project(":spring-integration-stream")
		testCompile project(":spring-integration-test")
		testCompile project(":spring-integration-http") // need to test INT-2713
	}

	// suppress deprecation warnings (@SuppressWarnings("deprecation") is not enough for javac)
	compileJava.options.compilerArgs = ["${xLintArg},-deprecation"]
}

project('spring-integration-core') {
	description = 'Spring Integration Core'
	dependencies {
		compile "org.springframework:spring-aop:$springVersion"
		compile "org.springframework:spring-context:$springVersion"
		compile "org.springframework:spring-messaging:$springVersion"
		compile "org.springframework:spring-tx:$springVersion"
		compile "org.springframework.retry:spring-retry:$springRetryVersion"
		compile("org.codehaus.jackson:jackson-mapper-asl:$jacksonVersion", optional)
		compile("com.fasterxml.jackson.core:jackson-databind:$jackson2Version", optional)
		compile('com.jayway.jsonpath:json-path:0.8.1', optional)
		testCompile "org.aspectj:aspectjweaver:$aspectjVersion"
	}
}

project('spring-integration-event') {
	description = 'Spring Integration ApplicationEvent Support'
	dependencies {
		compile project(":spring-integration-core")
		compile "org.springframework:spring-context:$springVersion"
		testCompile project(":spring-integration-test")
	}
}

project('spring-integration-feed') {
	description = 'Spring Integration RSS Feed Support'
	dependencies {
		compile project(":spring-integration-core")
		compile "org.springframework:spring-context:$springVersion"
		compile("net.java.dev.rome:rome-fetcher:1.0.0") {
			exclude group: 'junit', module: 'junit'
		}
		compile "net.java.dev.rome:rome:1.0.0"
		testCompile project(":spring-integration-test")
	}
}

project('spring-integration-file') {
	description = 'Spring Integration File Support'
	dependencies {
		compile project(":spring-integration-core")
		compile "org.springframework:spring-context:$springVersion"
		compile "commons-io:commons-io:$commonsIoVersion"
		testCompile project(":spring-integration-test")
	}
}

project('spring-integration-ftp') {
	description = 'Spring Integration FTP Support'
	dependencies {
		compile project(":spring-integration-file")
		compile "commons-net:commons-net:$commonsNetVersion"
		compile "org.springframework:spring-context-support:$springVersion"
		compile("javax.activation:activation:$javaxActivationVersion", optional)
		testCompile project(":spring-integration-test")
		testCompile "org.apache.ftpserver:ftpserver-core:$ftpServerVersion"
	}
}

project('spring-integration-gemfire') {
	description = 'Spring Integration GemFire Support'
	test {
		forkEvery = 1
		systemProperties['gemfire.disableShutdownHook'] = 'true'
	}
	dependencies {
		compile project(":spring-integration-core")
		compile ("org.springframework.data:spring-data-gemfire:$springGemfireVersion") {
			exclude group: 'org.springframework', module: 'spring-context-support'
			exclude group: 'org.springframework', module: 'spring-core'
			exclude group: 'org.springframework', module: 'spring-tx'
		}
		compile "org.springframework:spring-tx:$springVersion"
		testCompile project(":spring-integration-stream")
		testCompile project(":spring-integration-test")

	}
}

project('spring-integration-groovy') {
	description = 'Spring Integration Groovy Support'
	dependencies {
		compile project(":spring-integration-core")
		compile project(":spring-integration-scripting")
		compile "org.codehaus.groovy:groovy-all:$groovyVersion"
		compile "org.springframework:spring-context-support:$springVersion"
		testCompile project(":spring-integration-test")
		testCompile "org.springframework:spring-web:$springVersion"
	}
}

project('spring-integration-http') {
	description = 'Spring Integration HTTP Support'
	dependencies {
		compile project(":spring-integration-core")
		compile "org.springframework:spring-webmvc:$springVersion"

		compile("javax.servlet:javax.servlet-api:3.0.1", provided)

		compile("commons-httpclient:commons-httpclient:3.1") { dep ->
			optional dep
			exclude group: 'junit', module: 'junit'
		}
		compile("net.java.dev.rome:rome-fetcher:1.0.0") { dep ->
			optional dep
			exclude group: 'junit', module: 'junit'
		}
		compile ("net.java.dev.rome:rome:1.0.0", optional)
		testCompile project(":spring-integration-test")

	}

	// suppress deprecation warnings (@SuppressWarnings("deprecation") is not enough for javac)
	compileJava.options.compilerArgs = ["${xLintArg},-deprecation"]

}

project('spring-integration-ip') {
	description = 'Spring Integration IP Support'
	dependencies {
		compile project(":spring-integration-core")
		compile "org.springframework:spring-context:$springVersion"
		runtime project(":spring-integration-stream")
		testCompile project(":spring-integration-test")
	}

	// suppress deprecation warnings (@SuppressWarnings("deprecation") is not enough for javac)
	compileJava.options.compilerArgs = ["${xLintArg},-deprecation"]

}

project('spring-integration-jdbc') {
	description = 'Spring Integration JDBC Support'
	dependencies {
		compile project(":spring-integration-core")
		compile "org.springframework:spring-aop:$springVersion"
		compile "org.springframework:spring-jdbc:$springVersion"
		compile "org.springframework:spring-tx:$springVersion"
		compile "com.google.guava:guava:12.0"
		testCompile project(":spring-integration-test")
		testCompile "com.h2database:h2:1.3.160"
		testCompile "hsqldb:hsqldb:1.8.0.10"
		testCompile "org.apache.derby:derby:$derbyVersion"
		testCompile "org.apache.derby:derbyclient:$derbyVersion"

		testCompile "org.powermock:powermock-module-junit4:1.5"
		testCompile "org.powermock:powermock-api-mockito:1.5"

		testCompile "postgresql:postgresql:9.1-901-1.jdbc4"
		testCompile "mysql:mysql-connector-java:5.1.24"
		testCompile "commons-dbcp:commons-dbcp:1.4"
		//testCompile "com.oracle:ojdbc6:11.2.0.3"

	}

	// suppress derby localization jar path warnings during test compilation
	compileTestJava.options.compilerArgs = ["${xLintArg},-path"]
}

project('spring-integration-jms') {
	description = 'Spring Integration JMS Support'
	dependencies {
		compile project(":spring-integration-core")
		compile "org.springframework:spring-jms:$springVersion"
		compile "org.springframework:spring-tx:$springVersion"
		compile ("org.apache.geronimo.specs:geronimo-jms_1.1_spec:1.1", provided)
		testCompile project(":spring-integration-test")
		testCompile ("org.apache.activemq:activemq-core:5.6.0") {
			exclude group: 'org.springframework', module: 'spring-context'
		}
		testCompile "org.springframework:spring-oxm:$springVersion"
	}
}

project('spring-integration-jmx') {
	description = 'Spring Integration JMX Support'
	dependencies {
		compile project(":spring-integration-core")
		compile "org.springframework:spring-context:$springVersion"
		testCompile "org.aspectj:aspectjweaver:$aspectjVersion"
		testCompile project(":spring-integration-test")
	}
}

project('spring-integration-jpa') {
	description = 'Spring Integration JPA Support'
	dependencies {
		compile project(":spring-integration-core")
		compile "org.springframework:spring-aop:$springVersion"
		compile "org.springframework:spring-orm:$springVersion"
		compile "org.springframework:spring-tx:$springVersion"
		compile "org.hibernate.javax.persistence:hibernate-jpa-2.0-api:1.0.0.Final"

		testCompile project(":spring-integration-test")
		testCompile "com.h2database:h2:1.3.166"
		testCompile "hsqldb:hsqldb:1.8.0.10"
		testCompile "org.apache.derby:derby:$derbyVersion"

		testCompile "org.hibernate:hibernate-entitymanager:3.6.10.Final"
		testCompile "org.eclipse.persistence:org.eclipse.persistence.jpa:2.3.2"
		testCompile "org.apache.openjpa:openjpa:2.2.0"

		javaAgentSpringInstrument "org.springframework:spring-instrument:$springVersion"
		javaAgentOpenJpa "org.apache.openjpa:openjpa:2.2.0"

		//Suppress openjpa annotation processor warnings
		compileTestJava.options.compilerArgs = ["${xLintArg},-processing"]
	}

	test.doFirst {
		String jvmArgsSpringIntrument = "-javaagent:${configurations.javaAgentSpringInstrument.files.iterator().next()}"
		String jvmArgsOpenJpa         = "-javaagent:${configurations.javaAgentOpenJpa.files.iterator().next()}"
		jvmArgs jvmArgsSpringIntrument , jvmArgsOpenJpa
	}

}

project('spring-integration-mail') {
	description = 'Spring Integration Mail Support'
	dependencies {
		compile project(":spring-integration-core")
		compile "org.springframework:spring-context-support:$springVersion"
		compile("javax.mail:mail:1.4.7", provided)
		compile("javax.activation:activation:$javaxActivationVersion", optional)
		testCompile project(":spring-integration-test")
	}

	// suppress javax.activation path warnings
	[compileJava,compileTestJava]*.options*.compilerArgs = ["${xLintArg},-path"]
}

project('spring-integration-mongodb') {
	description = 'Spring Integration MongoDB Support'
	dependencies {
		compile project(":spring-integration-core")
		compile "org.springframework:spring-tx:$springVersion"
		compile("org.springframework.data:spring-data-mongodb:$springDataMongoVersion") {
			exclude group: 'org.springframework', module: 'spring-aop'
			exclude group: 'org.springframework', module: 'spring-asm'
			exclude group: 'org.springframework', module: 'spring-beans'
			exclude group: 'org.springframework', module: 'spring-context'
			exclude group: 'org.springframework', module: 'spring-core'
			exclude group: 'org.springframework', module: 'spring-expression'
			exclude group: 'org.springframework', module: 'spring-tx'
		}
		testCompile project(":spring-integration-test")
	}
}

project('spring-integration-redis') {
	description = 'Spring Integration Redis Support'
	dependencies {
		compile project(":spring-integration-core")
		compile "org.springframework:spring-tx:$springVersion"
		compile ("org.springframework.data:spring-data-redis:$springDataRedisVersion") {
			exclude group: 'org.springframework', module: 'spring-core'
			exclude group: 'org.springframework', module: 'spring-context-support'
			exclude group: 'org.springframework', module: 'spring-beans'
			exclude group: 'org.springframework', module: 'spring-tx'
		}
		testCompile project(":spring-integration-test")
		testCompile "com.lambdaworks:lettuce:$lettuceVersion"
	}
}

project('spring-integration-rmi') {
	description = 'Spring Integration RMI Support'
	dependencies {
		compile project(":spring-integration-core")
		compile "org.springframework:spring-aop:$springVersion"
		compile "org.springframework:spring-context:$springVersion"
		testCompile project(":spring-integration-test")
	}

	// suppress deprecation warnings (@SuppressWarnings("deprecation") is not enough for javac)
	compileJava.options.compilerArgs = ["${xLintArg},-deprecation"]
}

project('spring-integration-scripting') {
	description = 'Spring Integration Scripting Support'
	dependencies {
		compile project(":spring-integration-core")
		testCompile project(":spring-integration-test")
		testCompile("org.jruby:jruby:1.6.3")
		testCompile("org.codehaus.groovy:groovy-all:$groovyVersion")
		testCompile("org.python:jython-standalone:2.5.2")
	}
}

project('spring-integration-security') {
	description = 'Spring Integration Security Support'
	dependencies {
		compile project(":spring-integration-core")
		compile "org.springframework:spring-aop:$springVersion"
		compile "org.springframework:spring-tx:$springVersion"
		compile("org.springframework.security:spring-security-core:$springSecurityVersion") {
			exclude group: 'org.springframework', module: 'spring-support'
		}
		compile("org.springframework.security:spring-security-config:$springSecurityVersion") {
			exclude group: 'org.springframework', module: 'spring-support'
		}
	}
}

project('spring-integration-sftp') {
	description = 'Spring Integration SFTP Support'
	dependencies {
		compile project(":spring-integration-core")
		compile project(":spring-integration-file")
		compile project(":spring-integration-stream")
		compile "com.jcraft:jsch:0.1.49"
		compile "org.springframework:spring-context-support:$springVersion"
		compile("javax.activation:activation:$javaxActivationVersion", optional)
		testCompile project(":spring-integration-test")
	}
}

project('spring-integration-stream') {
	description = 'Spring Integration Stream Support'
	dependencies {
		compile project(":spring-integration-core")
		compile "org.springframework:spring-context:$springVersion"
		testCompile project(":spring-integration-test")
	}
}

project('spring-integration-syslog') {
	description = 'Spring Integration Syslog Support'
	dependencies {
		compile project(":spring-integration-ip")
		testCompile project(":spring-integration-test")
	}
}

project('spring-integration-test') {
	description = 'Spring Integration Test Support'
	dependencies {
		compile project(":spring-integration-core")
		compile "junit:junit:$junitVersion"
		compile "org.hamcrest:hamcrest-all:$hamcrestVersion"
		compile "org.mockito:mockito-core:$mockitoVersion"
		compile "org.springframework:spring-context:$springVersion"
		compile "org.springframework:spring-test:$springVersion"
	}
}

project('spring-integration-twitter') {
	description = 'Spring Integration Twitter Support'
	dependencies {
		compile project(":spring-integration-core")
		compile "org.springframework:spring-web:$springVersion"
		compile("org.springframework.social:spring-social-twitter:$springSocialTwitterVersion") {
			exclude group: 'org.springframework', module: 'spring-aop'
			exclude group: 'org.springframework', module: 'spring-asm'
			exclude group: 'org.springframework', module: 'spring-beans'
			exclude group: 'org.springframework', module: 'spring-context'
			exclude group: 'org.springframework', module: 'spring-core'
			exclude group: 'org.springframework', module: 'spring-expression'
			exclude group: 'org.springframework', module: 'spring-web'
		}
		compile("javax.activation:activation:$javaxActivationVersion", optional)
		testCompile project(":spring-integration-test")
		testCompile project(":spring-integration-redis")
		testCompile project(":spring-integration-redis").sourceSets.test.output
		testCompile "com.lambdaworks:lettuce:$lettuceVersion"
	}
}

project('spring-integration-ws') {
	description = 'Spring Integration Web Services Support'
	dependencies {
		compile project(":spring-integration-core")
		compile "org.springframework:spring-expression:$springVersion"
		compile "org.springframework:spring-oxm:$springVersion"
		compile "org.springframework:spring-webmvc:$springVersion"
		compile ("org.springframework.ws:spring-ws-core:$springWsVersion") {
			exclude group: 'org.springframework', module: 'spring-webmvc'
			exclude group: 'org.springframework', module: 'spring-web'
			exclude group: 'org.springframework', module: 'spring-context-support'
		}
		compile("javax.xml.soap:saaj-api:1.3") { dep ->
			optional dep
			exclude group: 'javax.activation', module: 'activation'
		}
		compile("com.sun.xml.messaging.saaj:saaj-impl:1.3", optional)
		compile("javax.activation:activation:$javaxActivationVersion", optional)
		testCompile project(":spring-integration-test")
		testCompile "stax:stax-api:1.0.1"
		testCompile 'com.thoughtworks.xstream:xstream:1.4.4'
		testCompile ("org.springframework.ws:spring-ws-support:$springWsVersion") {
			exclude group: 'org.springframework'
		}
		testCompile ("org.springframework:spring-jms:$springVersion") {
			exclude group: 'org.springframework'
		}
		testCompile "org.apache.geronimo.specs:geronimo-jms_1.1_spec:1.1"
		testCompile "org.igniterealtime.smack:smack:3.2.1"
		testCompile "org.igniterealtime.smack:smackx:3.2.1"
		testCompile "javax.mail:mail:1.4.5"
	}

	// suppress saaj path warnings
	[compileJava,compileTestJava]*.options*.compilerArgs = ["${xLintArg},-path"]
}

project('spring-integration-xml') {
	description = 'Spring Integration XML Support'
	dependencies {
		compile project(":spring-integration-core")
		compile "org.springframework:spring-context:$springVersion"
		compile "org.springframework:spring-oxm:$springVersion"
		compile ("org.springframework.ws:spring-xml:$springWsVersion") {
			exclude group: 'org.springframework', module: 'spring-beans'
			exclude group: 'org.springframework', module: 'spring-core'
		}
		compile("javax.activation:activation:$javaxActivationVersion", optional)
		testCompile project(":spring-integration-test")
		testCompile "xmlunit:xmlunit:1.3"
	}
}

project('spring-integration-xmpp') {
	description = 'Spring Integration XMPP Support'
	dependencies {
		compile project(":spring-integration-core")
		compile("javax.activation:activation:$javaxActivationVersion", optional)
		compile "org.igniterealtime.smack:smack:3.2.1"
		compile "org.igniterealtime.smack:smackx:3.2.1"
		compile "org.springframework:spring-context-support:$springVersion"
		testCompile project(":spring-integration-test")
		testCompile project(":spring-integration-stream")
	}

	// suppress smack path warnings
	[compileJava,compileTestJava]*.options*.compilerArgs = ["${xLintArg},-path"]
}

apply plugin: 'docbook-reference'

reference {
	sourceDir = file('src/reference/docbook')
}

apply plugin: 'sonar-runner'

sonarRunner {
	sonarProperties {
		property "sonar.jacoco.reportPath", "${buildDir.name}/jacoco.exec"
		property "sonar.links.homepage", linkHomepage
		property "sonar.links.ci", linkCi
		property "sonar.links.issue", linkIssue
		property "sonar.links.scm", linkScmUrl
		property "sonar.links.scm_dev", linkScmDevConnection
		property "sonar.java.coveragePlugin", "jacoco"
	}
}

task api(type: Javadoc) {
	group = 'Documentation'
	description = 'Generates aggregated Javadoc API documentation.'
	title = "${rootProject.description} ${version} API"
	options.memberLevel = org.gradle.external.javadoc.JavadocMemberLevel.PROTECTED
	options.author = true
	options.header = rootProject.description
	options.overview = 'src/api/overview.html'
	options.stylesheetFile = file("src/api/stylesheet.css")
	source subprojects.collect { project ->
		project.sourceSets.main.allJava
	}
	destinationDir = new File(buildDir, "api")
	classpath = files(subprojects.collect { project ->
		project.sourceSets.main.compileClasspath
	})
}

task schemaZip(type: Zip) {
	group = 'Distribution'
	classifier = 'schema'
	description = "Builds -${classifier} archive containing all " +
		"XSDs for deployment at static.springframework.org/schema."

	subprojects.each { subproject ->
		def Properties schemas = new Properties();
		def shortName = subproject.name.replaceFirst("${rootProject.name}-", '')
		if (subproject.name.endsWith("-core")) {
			shortName = ''
		}

		subproject.sourceSets.main.resources.find {
			it.path.endsWith('META-INF/spring.schemas')
		}?.withInputStream { schemas.load(it) }

		for (def key : schemas.keySet()) {
			File xsdFile = subproject.sourceSets.main.resources.find {
				it.path.endsWith(schemas.get(key))
			}
			assert xsdFile != null
			into ("integration/${shortName}") {
				from xsdFile.path
			}
		}
	}
}

task docsZip(type: Zip) {
		group = 'Distribution'
		classifier = 'docs'
		description = "Builds -${classifier} archive containing api and reference " +
			"for deployment at static.springframework.org/spring-integration/docs."

		from('src/dist') {
			include 'changelog.txt'
		}

		from (api) {
			into 'api'
		}

		from (reference) {
			into 'reference'
		}
}

task distZip(type: Zip, dependsOn: [docsZip, schemaZip]) {
	group = 'Distribution'
	classifier = 'dist'
	description = "Builds -${classifier} archive, containing all jars and docs, " +
		"suitable for community download page."

	ext.baseDir = "${project.name}-${project.version}";

	from('src/dist') {
		include 'readme.txt'
		include 'license.txt'
		include 'notice.txt'
		into "${baseDir}"
	}

	from(zipTree(docsZip.archivePath)) {
		into "${baseDir}/docs"
	}

	from(zipTree(schemaZip.archivePath)) {
		into "${baseDir}/schema"
	}

	subprojects.each { subproject ->
		into ("${baseDir}/libs") {
			from subproject.jar
			from subproject.sourcesJar
			from subproject.javadocJar
		}
	}
}

// Create an optional "with dependencies" distribution.
// Not published by default; only for use when building from source.
task depsZip(type: Zip, dependsOn: distZip) { zipTask ->
	group = 'Distribution'
	classifier = 'dist-with-deps'
	description = "Builds -${classifier} archive, containing everything " +
		"in the -${distZip.classifier} archive plus all dependencies."

	from zipTree(distZip.archivePath)

	gradle.taskGraph.whenReady { taskGraph ->
		if (taskGraph.hasTask(":${zipTask.name}")) {
			def projectNames = rootProject.subprojects*.name
			def artifacts = new HashSet()
			subprojects.each { subproject ->
				subproject.configurations.runtime.resolvedConfiguration.resolvedArtifacts.each { artifact ->
					def dependency = artifact.moduleVersion.id
					if (!projectNames.contains(dependency.name)) {
						artifacts << artifact.file
					}
				}
			}

			zipTask.from(artifacts) {
				into "${distZip.baseDir}/deps"
			}
		}
	}
}

artifacts {
	archives distZip
	archives docsZip
	archives schemaZip
}

task dist(dependsOn: assemble) {
	group = 'Distribution'
	description = 'Builds -dist, -docs and -schema distribution archives.'
}

task wrapper(type: Wrapper) {
	description = 'Generates gradlew[.bat] scripts'
	gradleVersion = '1.7'
}<|MERGE_RESOLUTION|>--- conflicted
+++ resolved
@@ -59,11 +59,7 @@
 		ftpServerVersion = '1.0.6'
 
 
-<<<<<<< HEAD
-		springVersionDefault = '4.0.0.BUILD-SNAPSHOT'
-=======
-		springVersionDefault = '3.2.6.RELEASE'
->>>>>>> 5ed110c2
+		springVersionDefault = '4.0.0.RELEASE'
 		springVersion = project.hasProperty('springVersion') ? getProperty('springVersion') : springVersionDefault
 
 		springAmqpVersion = '1.2.0.RELEASE'
